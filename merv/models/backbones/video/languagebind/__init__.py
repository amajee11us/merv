from functools import partial
from typing import Callable, Optional, Tuple
import os

import torch
from torch import nn
from torch.distributed.fsdp.wrap import _module_wrap_policy, _or_policy, transformer_auto_wrap_policy

from merv.models.backbones.video import VideoBackbone

from .image.configuration_image import LanguageBindImageConfig
from .image.modeling_image import LanguageBindImage
from .image.processing_image import LanguageBindImageProcessor
from .video.configuration_video import LanguageBindVideoConfig
from .video.modeling_video import CLIPEncoderLayer, CLIPVisionTransformer, LanguageBindVideo
from .video.processing_video import LanguageBindVideoProcessor, get_video_transform

config_dict = {
    "image": LanguageBindImageConfig,
    "video": LanguageBindVideoConfig,
}
model_dict = {
    "image": LanguageBindImage,
    "video": LanguageBindVideo,
}
transform_dict = {
    "video": LanguageBindVideoProcessor,
    "image": LanguageBindImageProcessor,
}
<<<<<<< HEAD
=======
HF_HOME = os.getenv("HF_HOME", "~/.cache/huggingface")
>>>>>>> 12f63d00


class LangBindVideoBackbone(VideoBackbone):
    def __init__(
        self,
        video_backbone_id: str,
        image_resize_strategy: str,
        default_image_size: int = 224,
        num_frames: int = 8,
        token: Optional[str] = None,
    ) -> None:
        """
        video_backbone_id: should be always languagebind-video
        image_resize_strategy: not used here. passed to video pre-processor.
        default_image_size: fixed value of 224?
        num_frames:
        token: None = use all 257 tokens, average = average per frame, classemb = class token
        """
        super().__init__(
            video_backbone_id,
            image_resize_strategy,
            default_image_size=default_image_size,
            num_frames=num_frames,
        )

        # this is called in merv/models/materialize.py, L104
        assert "languagebind-video" in video_backbone_id, video_backbone_id
        self.video_backbone_id = video_backbone_id
        self.token = token
        self.featurizer = LanguageBindVideo.from_pretrained(
            "LanguageBind/LanguageBind_Video_merge", 
            cache_dir=HF_HOME,
        ).vision_model
        assert image_resize_strategy == "resize-naive"

        self.featurizer.eval()
        self.featurizer.requires_grad_(False)
        self.video_processor = get_video_transform()

        # required item. Expected input is [F, C, H, W]
        self.video_transform = lambda video: self.video_processor(video.permute(1, 0, 2, 3))

    def get_fsdp_wrapping_policy(self) -> Callable:
        """Return a simple FSDP policy that wraps each ViT block and then both of the _entire_ featurizers."""
        vit_wrap_policy = partial(_module_wrap_policy, module_classes={CLIPVisionTransformer})
        transformer_block_policy = partial(transformer_auto_wrap_policy, transformer_layer_cls={CLIPEncoderLayer})
        return partial(_or_policy, policies=[vit_wrap_policy, transformer_block_policy])

    def forward(self, video_values: torch.Tensor, is_image: torch.Tensor) -> torch.Tensor:
        # input is expected to be [B, C, F, H, W]
        B = video_values.shape[0]

        video_forward_outs = self.featurizer(video_values, output_hidden_states=True)
        # video_features = self.feature_select(video_features)
        video_features = video_forward_outs.hidden_states[-2]
        # self.featurizer output is expected to be batch_size, num_frames, 257, 1024
        assert video_features.shape[-2] == 257, video_features.shape

        if self.token == "average":
            video_features = video_features.mean(-2)
        elif self.token == "classemb":
            video_features = video_features[:, :, 0, :]
        elif self.token == "noclass":
            video_features = video_features[:, :, 1:, :]
        elif self.token == "classemb-at-first":
            classtoken = video_features[:, :, 0, :].mean(1, keepdim=True)
            video_features = video_features[:, :, 1:, :]
            video_features = torch.concat([classtoken, video_features.reshape(B, -1, self.embed_dim)], 1)

        # since final output wants the shape to be [batchsize, num_tokens, emb channel], we do:
        video_features = video_features.reshape(B, -1, self.embed_dim)

        return video_features

    @property
    def embed_dim(self) -> int:
        return 1024

    @property
    def default_video_resolution(self) -> Tuple[int, int, int, int]:
        # model shape after transform.
        return (3, self.num_frames, 224, 224)

    @property
    def num_patches(self) -> int:
        if self.token is None:
            return self.num_frames * 257
        elif self.token == "average":
            return self.num_frames
        elif self.token == "classemb":
            return self.num_frames
        elif self.token == "noclass":
            return self.num_frames * 256
        elif self.token == "classemb-at-first":
            return self.num_frames * 256
        else:
            return self.num_frames * 257

    @property
    def spatial_resolution(self) -> int:
        return self.num_patches // self.num_frames

    @property
    def half_precision_dtype(self) -> torch.dtype:
        return torch.bfloat16<|MERGE_RESOLUTION|>--- conflicted
+++ resolved
@@ -27,10 +27,7 @@
     "video": LanguageBindVideoProcessor,
     "image": LanguageBindImageProcessor,
 }
-<<<<<<< HEAD
-=======
 HF_HOME = os.getenv("HF_HOME", "~/.cache/huggingface")
->>>>>>> 12f63d00
 
 
 class LangBindVideoBackbone(VideoBackbone):
